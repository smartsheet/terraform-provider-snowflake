package provider

import (
	"log"

	"github.com/chanzuckerberg/terraform-provider-snowflake/pkg/db"
	"github.com/chanzuckerberg/terraform-provider-snowflake/pkg/resources"
	"github.com/hashicorp/terraform/helper/schema"
	"github.com/pkg/errors"
	"github.com/snowflakedb/gosnowflake"
)

// Provider is a provider
func Provider() *schema.Provider {
	return &schema.Provider{
		Schema: map[string]*schema.Schema{
			"account": &schema.Schema{
				Type:        schema.TypeString,
				Required:    true,
				DefaultFunc: schema.EnvDefaultFunc("SNOWFLAKE_ACCOUNT", nil),
			},
			"username": &schema.Schema{
				Type:        schema.TypeString,
				Required:    true,
				DefaultFunc: schema.EnvDefaultFunc("SNOWFLAKE_USER", nil),
			},
			"password": &schema.Schema{
				Type:          schema.TypeString,
				Optional:      true,
				DefaultFunc:   schema.EnvDefaultFunc("SNOWFLAKE_PASSWORD", nil),
				Sensitive:     true,
				ConflictsWith: []string{"browser_auth"},
			},
			"browser_auth": &schema.Schema{
				Type:          schema.TypeBool,
				Optional:      true,
				DefaultFunc:   schema.EnvDefaultFunc("SNOWFLAKE_USE_BROWSER_AUTH", nil),
				Sensitive:     false,
				ConflictsWith: []string{"password"},
			},
			"role": &schema.Schema{
				Type:        schema.TypeString,
				Optional:    true,
				DefaultFunc: schema.EnvDefaultFunc("SNOWFLAKE_ROLE", nil),
			},
			"region": &schema.Schema{
				Type:        schema.TypeString,
				Required:    true,
				DefaultFunc: schema.EnvDefaultFunc("SNOWFLAKE_REGION", "us-west-2"),
			},
		},
		ResourcesMap: map[string]*schema.Resource{
			"snowflake_database":        resources.Database(),
<<<<<<< HEAD
			"snowflake_role":            resources.Role(),
			"snowflake_role_grants":     resources.RoleGrants(),
			"snowflake_share":           resources.Share(),
=======
			"snowflake_managed_account": resources.ManagedAccount(),
			"snowflake_role":            resources.Role(),
			"snowflake_role_grants":     resources.RoleGrants(),
>>>>>>> c324e6e2
			"snowflake_user":            resources.User(),
			"snowflake_warehouse":       resources.Warehouse(),
		},
		DataSourcesMap: map[string]*schema.Resource{},
		ConfigureFunc:  ConfigureProvider,
	}
}

func ConfigureProvider(s *schema.ResourceData) (interface{}, error) {
	dsn, err := DSN(s)

	log.Printf("[DEBUG] connecting to %s", dsn)
	if err != nil {
		return nil, errors.Wrap(err, "could not build dsn for snowflake connection")
	}

	db, err := db.Open(dsn)
	if err != nil {
		return nil, errors.Wrap(err, "Could not open snowflake database.")
	}

	return db, nil
}

func DSN(s *schema.ResourceData) (string, error) {
	account := s.Get("account").(string)
	username := s.Get("username").(string)
	password := s.Get("password").(string)
	browserAuth := s.Get("browser_auth").(bool)
	region := s.Get("region").(string)
	role := s.Get("role").(string)

	// us-west-2 is their default region, but if you actually specify that it won't trigger their default code
	//  https://github.com/snowflakedb/gosnowflake/blob/52137ce8c32eaf93b0bd22fc5c7297beff339812/dsn.go#L61
	if region == "us-west-2" {
		region = ""
	}

	dsn, err := gosnowflake.DSN(&gosnowflake.Config{
		Account:  account,
		User:     username,
		Region:   region,
		Password: password,
		Role:     role,
	})

	if browserAuth {
		dsn, err = gosnowflake.DSN(&gosnowflake.Config{
			Account:       account,
			User:          username,
			Region:        region,
			Role:          role,
			Authenticator: "externalbrowser",
		})
	}

	return dsn, err
}<|MERGE_RESOLUTION|>--- conflicted
+++ resolved
@@ -51,15 +51,10 @@
 		},
 		ResourcesMap: map[string]*schema.Resource{
 			"snowflake_database":        resources.Database(),
-<<<<<<< HEAD
+			"snowflake_managed_account": resources.ManagedAccount(),
 			"snowflake_role":            resources.Role(),
 			"snowflake_role_grants":     resources.RoleGrants(),
 			"snowflake_share":           resources.Share(),
-=======
-			"snowflake_managed_account": resources.ManagedAccount(),
-			"snowflake_role":            resources.Role(),
-			"snowflake_role_grants":     resources.RoleGrants(),
->>>>>>> c324e6e2
 			"snowflake_user":            resources.User(),
 			"snowflake_warehouse":       resources.Warehouse(),
 		},
